import sys
import types
from unittest.mock import Mock, patch

from tests.test_helpers import create_keyboard_stub, create_pyautogui_stub

# Setup stubs for GUI-related imports
pyautogui_stub = create_pyautogui_stub()
sys.modules.setdefault("mouseinfo", types.SimpleNamespace())
sys.modules.setdefault("pyautogui", pyautogui_stub)

keyboard_stub = create_keyboard_stub()
sys.modules.setdefault("pynput", types.SimpleNamespace(keyboard=keyboard_stub))
sys.modules.setdefault("pynput.keyboard", keyboard_stub)

<<<<<<< HEAD
=======
from src.gui import ConfigurationWindow  # noqa: E402
>>>>>>> 86372392
from src.push_to_talk import PushToTalkConfig  # noqa: E402

# Alias for consistency with test code
ConfigurationGUI = ConfigurationWindow

<<<<<<< HEAD
def test_gui_updates_running_app_when_config_changes(prepared_config_gui):
    gui = prepared_config_gui
=======

def _prepare_gui(config: PushToTalkConfig) -> ConfigurationGUI:
    """
    Prepare a GUI instance with mocked sections.

    Note: The new architecture uses modular sections, so we need to create
    them with the config values for testing.
    """
    import tkinter as tk

    gui = ConfigurationGUI(config)

    # Create mocked sections that respond to get/set operations
    from src.gui.api_section import APISection
    from src.gui.audio_section import AudioSection
    from src.gui.hotkey_section import HotkeySection
    from src.gui.settings_section import TextInsertionSection, FeatureFlagsSection
    from src.gui.glossary_section import GlossarySection
    from src.gui.status_section import StatusSection

    # Create a real Tk root for Tkinter variables to work
    try:
        test_root = tk.Tk()
        test_root.withdraw()  # Hide the window
    except Exception:
        # If Tk fails (e.g., no display), skip tests
        import pytest

        pytest.skip("Cannot create Tk root window")

    gui.root = test_root

    # Create real section instances (they're lightweight without actual widgets)
    # We'll mock their frames to avoid creating actual Tk widgets
    with patch("tkinter.ttk.LabelFrame"):
        gui.api_section = APISection(Mock())
        gui.api_section.set_values(
            config.stt_provider,
            config.openai_api_key,
            config.deepgram_api_key,
            config.stt_model,
            config.refinement_model,
        )

        gui.audio_section = AudioSection(Mock())
        gui.audio_section.set_values(
            config.sample_rate,
            config.chunk_size,
            config.channels,
        )

        gui.hotkey_section = HotkeySection(Mock())
        gui.hotkey_section.set_values(
            config.hotkey,
            config.toggle_hotkey,
        )

        gui.text_insertion_section = TextInsertionSection(Mock())
        gui.text_insertion_section.set_value(config.insertion_delay)

        gui.feature_flags_section = FeatureFlagsSection(Mock())
        gui.feature_flags_section.set_values(
            config.enable_text_refinement,
            config.enable_logging,
            config.enable_audio_feedback,
            config.debug_mode,
        )

        gui.glossary_section = GlossarySection(
            Mock(), test_root, config.custom_glossary
        )

        gui.status_section = StatusSection(Mock())

    return gui


def test_gui_updates_running_app_when_config_changes():
    config = PushToTalkConfig(openai_api_key="test-key")
    gui = _prepare_gui(config)
>>>>>>> 86372392

    gui.app_instance = Mock()
    gui.on_config_changed = Mock()
    gui.is_running = True

    # Change hotkey through the hotkey section
    gui.hotkey_section.hotkey_var.set("ctrl+alt+h")
    # Call _notify_config_changed directly to bypass debouncing
    gui._notify_config_changed()

    gui.app_instance.update_configuration.assert_called_once()
    updated_config = gui.app_instance.update_configuration.call_args[0][0]
    assert updated_config.hotkey == "ctrl+alt+h"
    assert gui.config.hotkey == "ctrl+alt+h"
    gui.on_config_changed.assert_called_once_with(updated_config)

    # Trigger callback again without changing values and ensure nothing happens
    gui.app_instance.update_configuration.reset_mock()
    gui.on_config_changed.reset_mock()
    gui._notify_config_changed()
    gui.app_instance.update_configuration.assert_not_called()
    gui.on_config_changed.assert_not_called()


def test_force_notify_triggers_update_even_when_values_match(prepared_config_gui):
    gui = prepared_config_gui
    config = gui.config

    gui.app_instance = Mock()
    gui.on_config_changed = Mock()
    gui.is_running = True

    gui._notify_config_changed(force=True)

    gui.app_instance.update_configuration.assert_called_once()
    forced_config = gui.app_instance.update_configuration.call_args[0][0]
    gui.on_config_changed.assert_called_once_with(forced_config)
    assert forced_config == config


<<<<<<< HEAD
def test_config_changes_trigger_async_save(tmp_path, prepared_config_gui, mocker):
=======
def test_custom_glossary_is_copied_when_building_config():
    config = PushToTalkConfig(openai_api_key="test-key", custom_glossary=["alpha"])
    gui = _prepare_gui(config)

    gui._notify_config_changed(force=True)
    assert gui.config.custom_glossary == ["alpha"]

    # Modify GUI glossary without notifying and ensure stored config is unchanged
    gui.glossary_section.glossary_terms.append("beta")
    assert gui.config.custom_glossary == ["alpha"]

    # Notify again and confirm the change is propagated
    gui._notify_config_changed()
    assert gui.config.custom_glossary == ["alpha", "beta"]


def test_config_changes_trigger_async_save(tmp_path):
>>>>>>> 86372392
    """Test that configuration changes trigger asynchronous save to JSON file."""
    import time
    import json

<<<<<<< HEAD
    gui = prepared_config_gui
    # Update hotkeys for this test
    gui.config.hotkey = "ctrl+shift+^"
    gui.config.toggle_hotkey = "ctrl+shift+space"
    gui.hotkey_section.set_values("ctrl+shift+^", "ctrl+shift+space")
=======
    config = PushToTalkConfig(
        openai_api_key="test-key",
        hotkey="ctrl+shift+^",
        toggle_hotkey="ctrl+shift+space",
    )
    gui = _prepare_gui(config)
>>>>>>> 86372392

    # Use a temporary file for testing
    test_config_file = tmp_path / "test_config.json"

    # Mock the GUI to be running so changes trigger saves
    gui.is_running = True
    # Mark initialization as complete so saves are triggered
    gui._initialization_complete = True

    # Store the original save method before patching
    original_save_async = gui._config_persistence.save_async

    # Patch the save method to use our test file
<<<<<<< HEAD
    mock_save = mocker.patch.object(gui._config_persistence, "save_async")
    # Change a configuration value
    gui.hotkey_section.hotkey_var.set("ctrl+alt+h")
    # Call _notify_config_changed directly to bypass debouncing
    gui._notify_config_changed()

    # Verify async save was called
    mock_save.assert_called_once()
=======
    with patch.object(gui._config_persistence, "save_async") as mock_save:
        # Change a configuration value
        gui.hotkey_section.hotkey_var.set("ctrl+alt+h")
        # Call _notify_config_changed directly to bypass debouncing
        gui._notify_config_changed()
>>>>>>> 86372392

    # Stop the mock and restore the original method
    mocker.stop(mock_save)
    gui._config_persistence.save_async = original_save_async

    # Test the actual async save functionality
    gui.hotkey_section.hotkey_var.set("ctrl+alt+test")
    gui._notify_config_changed()

    # Save to our test file
    gui._config_persistence.save_async(gui.config, str(test_config_file))

    # Wait a bit for the async save to complete
    time.sleep(0.5)

    # Verify the file was created and contains correct data
    assert test_config_file.exists()

    with open(test_config_file, "r") as f:
        saved_data = json.load(f)

    assert saved_data["hotkey"] == "ctrl+alt+test"
    assert saved_data["openai_api_key"] == "test-key"


def test_concurrent_async_saves_are_deduplicated(tmp_path, prepared_config_gui):
    """Test that concurrent async saves are properly deduplicated."""
    import threading
    import time
    import json

    gui = prepared_config_gui
    gui.is_running = True

    test_config_file = tmp_path / "concurrent_test.json"

    # Start multiple concurrent saves
    threads = []
    for i in range(5):
        thread = threading.Thread(
            target=lambda: gui._config_persistence.save_async(
                gui.config, str(test_config_file)
            )
        )
        threads.append(thread)
        thread.start()

    # Wait for all threads to complete
    for thread in threads:
        thread.join()

    # Wait a bit for async operations
    time.sleep(0.2)

    # Verify file was created (at least one save succeeded)
    assert test_config_file.exists()

    # The exact number of writes is implementation-dependent due to timing,
    # but the file should contain valid JSON
    with open(test_config_file, "r") as f:
        saved_data = json.load(f)

    assert saved_data["openai_api_key"] == "test-key"


<<<<<<< HEAD
def test_update_gui_from_config_updates_provider_fields(prepared_config_gui):
    """Test that _update_sections_from_config updates stt_provider and deepgram_api_key."""
    gui = prepared_config_gui
    # Update config for this test
    gui.config.stt_provider = "openai"
    gui.config.openai_api_key = "openai-key"
    gui.config.deepgram_api_key = ""
    gui.api_section.set_values(
        "openai",
        "openai-key",
        "",
        gui.config.cerebras_api_key,
        gui.config.stt_model,
        gui.config.refinement_provider,
        gui.config.refinement_model,
=======
def test_update_gui_from_config_updates_provider_fields():
    """Test that _update_sections_from_config updates stt_provider and deepgram_api_key."""
    # Initial config with OpenAI provider
    config = PushToTalkConfig(
        stt_provider="openai",
        openai_api_key="openai-key",
        deepgram_api_key="",
>>>>>>> 86372392
    )
    gui.app_instance = Mock()
    gui.on_config_changed = Mock()
    gui.is_running = False

    # Verify initial state
    assert gui.api_section.stt_provider_var.get() == "openai"
    assert gui.api_section.openai_api_key_var.get() == "openai-key"
    assert gui.api_section.deepgram_api_key_var.get() == ""

    # Create a new config with Deepgram provider
    new_config = PushToTalkConfig(
        stt_provider="deepgram",
        openai_api_key="openai-key",
        deepgram_api_key="deepgram-key",
    )

    # Update GUI from new config
    gui._update_sections_from_config(new_config)

    # Verify provider and deepgram key were updated
    assert gui.api_section.stt_provider_var.get() == "deepgram"
    assert gui.api_section.deepgram_api_key_var.get() == "deepgram-key"
    assert gui.config.stt_provider == "openai"  # config not updated yet

    # Notify to update the config
    gui._notify_config_changed(force=True)
    assert gui.config.stt_provider == "deepgram"
    assert gui.config.deepgram_api_key == "deepgram-key"

    # Change back to OpenAI
    openai_config = PushToTalkConfig(
        stt_provider="openai",
        openai_api_key="new-openai-key",
        deepgram_api_key="deepgram-key",  # Should remain
    )

    gui._update_sections_from_config(openai_config)

    # Verify all fields updated correctly
    assert gui.api_section.stt_provider_var.get() == "openai"
    assert gui.api_section.openai_api_key_var.get() == "new-openai-key"
    assert gui.api_section.deepgram_api_key_var.get() == "deepgram-key"

    gui._notify_config_changed(force=True)
    assert gui.config.stt_provider == "openai"
    assert gui.config.openai_api_key == "new-openai-key"
    assert gui.config.deepgram_api_key == "deepgram-key"


def test_stt_model_preserved_when_switching_providers(prepared_config_gui):
    """Test that STT model selection is preserved when switching between providers."""
    gui = prepared_config_gui
    # Update for this test
    gui.config.stt_provider = "openai"
    gui.config.stt_model = "gpt-4o-transcribe"
    gui.api_section.set_values(
        "openai",
        gui.config.openai_api_key,
        gui.config.deepgram_api_key,
        gui.config.cerebras_api_key,
        "gpt-4o-transcribe",
        gui.config.refinement_provider,
        gui.config.refinement_model,
    )

    # Mock the stt_model_combo widget
    gui.api_section.stt_model_combo = Mock()
    gui.api_section.stt_model_combo.__setitem__ = Mock()

    # Verify initial OpenAI model is stored
    assert gui.api_section.openai_stt_model == "gpt-4o-transcribe"
    assert gui.api_section.deepgram_stt_model == "nova-3"  # Default

    # User changes OpenAI model to gpt-4o-mini-transcribe
    gui.api_section.stt_model_var.set("gpt-4o-mini-transcribe")
    gui.api_section._on_stt_model_changed()

    # Verify the OpenAI model was saved
    assert gui.api_section.openai_stt_model == "gpt-4o-mini-transcribe"

    # Switch to Deepgram provider
    gui.api_section.stt_provider_var.set("deepgram")
    gui.api_section._update_stt_model_options()

    # Verify Deepgram model is restored (default nova-3)
    assert gui.api_section.stt_model_var.get() == "nova-3"

    # User changes Deepgram model to nova-2
    gui.api_section.stt_model_var.set("nova-2")
    gui.api_section._on_stt_model_changed()

    # Verify the Deepgram model was saved
    assert gui.api_section.deepgram_stt_model == "nova-2"

    # Switch back to OpenAI provider
    gui.api_section.stt_provider_var.set("openai")
    gui.api_section._update_stt_model_options()

    # Verify OpenAI model is restored (should be gpt-4o-mini-transcribe, not whisper-1)
    assert gui.api_section.stt_model_var.get() == "gpt-4o-mini-transcribe"
    assert gui.api_section.openai_stt_model == "gpt-4o-mini-transcribe"

    # Switch back to Deepgram again
    gui.api_section.stt_provider_var.set("deepgram")
    gui.api_section._update_stt_model_options()

    # Verify Deepgram model is still nova-2
    assert gui.api_section.stt_model_var.get() == "nova-2"
<<<<<<< HEAD
    assert gui.api_section.deepgram_stt_model == "nova-2"


def test_loaded_config_not_overwritten_during_initialization(
    tmp_path, prepared_config_gui, mocker
):
    """Test that loaded configuration is not overwritten by async save during GUI initialization."""
    import time
    import json

    gui = prepared_config_gui
    # Update config with specific non-default values
    gui.config.openai_api_key = "loaded-api-key"
    gui.config.hotkey = "ctrl+shift+loaded"
    gui.config.toggle_hotkey = "ctrl+alt+loaded"
    gui.config.sample_rate = 16000
    gui.config.enable_text_refinement = False
    gui.config.enable_audio_feedback = False

    # Create test config file
    test_config_file = tmp_path / "test_config.json"
    with open(test_config_file, "w") as f:
        json.dump(gui.config.model_dump(), f, indent=2)

    # Mock the config persistence to track saves
    original_save_async = gui._config_persistence.save_async
    save_calls = []

    def track_save_async(config, filepath="push_to_talk_config.json"):
        save_calls.append(config.model_dump())
        return original_save_async(config, filepath)

    mocker.patch.object(
        gui._config_persistence, "save_async", side_effect=track_save_async
    )
    # Simulate the initialization process
    gui._update_sections_from_config(gui.config)
    gui._setup_variable_traces()

    # At this point, _initialization_complete should be False
    assert gui._initialization_complete is False

    # Trigger a config change notification (simulating what might happen during init)
    gui._notify_config_changed()

    # Verify that NO save was triggered because initialization is not complete
    assert len(save_calls) == 0, "Config should not be saved during initialization"

    # Now mark initialization as complete
    gui._initialization_complete = True

    # Make an actual change to trigger save
    gui.hotkey_section.hotkey_var.set("ctrl+shift+changed")
    gui._notify_config_changed()

    # Wait a bit for async save
    time.sleep(0.1)

    # NOW a save should have been triggered
    assert len(save_calls) == 1, (
        "Config should be saved after initialization is complete"
    )

    # Verify the saved config has the changed value
    saved_config = save_calls[0]
    assert saved_config["openai_api_key"] == "loaded-api-key"
    assert saved_config["hotkey"] == "ctrl+shift+changed"  # This was changed
    assert saved_config["toggle_hotkey"] == "ctrl+alt+loaded"
    assert saved_config["sample_rate"] == 16000
    assert saved_config["enable_text_refinement"] is False
    assert saved_config["enable_audio_feedback"] is False
=======
    assert gui.api_section.deepgram_stt_model == "nova-2"
>>>>>>> 86372392
<|MERGE_RESOLUTION|>--- conflicted
+++ resolved
@@ -13,100 +13,13 @@
 sys.modules.setdefault("pynput", types.SimpleNamespace(keyboard=keyboard_stub))
 sys.modules.setdefault("pynput.keyboard", keyboard_stub)
 
-<<<<<<< HEAD
-=======
-from src.gui import ConfigurationWindow  # noqa: E402
->>>>>>> 86372392
 from src.push_to_talk import PushToTalkConfig  # noqa: E402
 
 # Alias for consistency with test code
 ConfigurationGUI = ConfigurationWindow
 
-<<<<<<< HEAD
 def test_gui_updates_running_app_when_config_changes(prepared_config_gui):
     gui = prepared_config_gui
-=======
-
-def _prepare_gui(config: PushToTalkConfig) -> ConfigurationGUI:
-    """
-    Prepare a GUI instance with mocked sections.
-
-    Note: The new architecture uses modular sections, so we need to create
-    them with the config values for testing.
-    """
-    import tkinter as tk
-
-    gui = ConfigurationGUI(config)
-
-    # Create mocked sections that respond to get/set operations
-    from src.gui.api_section import APISection
-    from src.gui.audio_section import AudioSection
-    from src.gui.hotkey_section import HotkeySection
-    from src.gui.settings_section import TextInsertionSection, FeatureFlagsSection
-    from src.gui.glossary_section import GlossarySection
-    from src.gui.status_section import StatusSection
-
-    # Create a real Tk root for Tkinter variables to work
-    try:
-        test_root = tk.Tk()
-        test_root.withdraw()  # Hide the window
-    except Exception:
-        # If Tk fails (e.g., no display), skip tests
-        import pytest
-
-        pytest.skip("Cannot create Tk root window")
-
-    gui.root = test_root
-
-    # Create real section instances (they're lightweight without actual widgets)
-    # We'll mock their frames to avoid creating actual Tk widgets
-    with patch("tkinter.ttk.LabelFrame"):
-        gui.api_section = APISection(Mock())
-        gui.api_section.set_values(
-            config.stt_provider,
-            config.openai_api_key,
-            config.deepgram_api_key,
-            config.stt_model,
-            config.refinement_model,
-        )
-
-        gui.audio_section = AudioSection(Mock())
-        gui.audio_section.set_values(
-            config.sample_rate,
-            config.chunk_size,
-            config.channels,
-        )
-
-        gui.hotkey_section = HotkeySection(Mock())
-        gui.hotkey_section.set_values(
-            config.hotkey,
-            config.toggle_hotkey,
-        )
-
-        gui.text_insertion_section = TextInsertionSection(Mock())
-        gui.text_insertion_section.set_value(config.insertion_delay)
-
-        gui.feature_flags_section = FeatureFlagsSection(Mock())
-        gui.feature_flags_section.set_values(
-            config.enable_text_refinement,
-            config.enable_logging,
-            config.enable_audio_feedback,
-            config.debug_mode,
-        )
-
-        gui.glossary_section = GlossarySection(
-            Mock(), test_root, config.custom_glossary
-        )
-
-        gui.status_section = StatusSection(Mock())
-
-    return gui
-
-
-def test_gui_updates_running_app_when_config_changes():
-    config = PushToTalkConfig(openai_api_key="test-key")
-    gui = _prepare_gui(config)
->>>>>>> 86372392
 
     gui.app_instance = Mock()
     gui.on_config_changed = Mock()
@@ -147,45 +60,16 @@
     assert forced_config == config
 
 
-<<<<<<< HEAD
 def test_config_changes_trigger_async_save(tmp_path, prepared_config_gui, mocker):
-=======
-def test_custom_glossary_is_copied_when_building_config():
-    config = PushToTalkConfig(openai_api_key="test-key", custom_glossary=["alpha"])
-    gui = _prepare_gui(config)
-
-    gui._notify_config_changed(force=True)
-    assert gui.config.custom_glossary == ["alpha"]
-
-    # Modify GUI glossary without notifying and ensure stored config is unchanged
-    gui.glossary_section.glossary_terms.append("beta")
-    assert gui.config.custom_glossary == ["alpha"]
-
-    # Notify again and confirm the change is propagated
-    gui._notify_config_changed()
-    assert gui.config.custom_glossary == ["alpha", "beta"]
-
-
-def test_config_changes_trigger_async_save(tmp_path):
->>>>>>> 86372392
     """Test that configuration changes trigger asynchronous save to JSON file."""
     import time
     import json
 
-<<<<<<< HEAD
     gui = prepared_config_gui
     # Update hotkeys for this test
     gui.config.hotkey = "ctrl+shift+^"
     gui.config.toggle_hotkey = "ctrl+shift+space"
     gui.hotkey_section.set_values("ctrl+shift+^", "ctrl+shift+space")
-=======
-    config = PushToTalkConfig(
-        openai_api_key="test-key",
-        hotkey="ctrl+shift+^",
-        toggle_hotkey="ctrl+shift+space",
-    )
-    gui = _prepare_gui(config)
->>>>>>> 86372392
 
     # Use a temporary file for testing
     test_config_file = tmp_path / "test_config.json"
@@ -199,7 +83,6 @@
     original_save_async = gui._config_persistence.save_async
 
     # Patch the save method to use our test file
-<<<<<<< HEAD
     mock_save = mocker.patch.object(gui._config_persistence, "save_async")
     # Change a configuration value
     gui.hotkey_section.hotkey_var.set("ctrl+alt+h")
@@ -208,13 +91,6 @@
 
     # Verify async save was called
     mock_save.assert_called_once()
-=======
-    with patch.object(gui._config_persistence, "save_async") as mock_save:
-        # Change a configuration value
-        gui.hotkey_section.hotkey_var.set("ctrl+alt+h")
-        # Call _notify_config_changed directly to bypass debouncing
-        gui._notify_config_changed()
->>>>>>> 86372392
 
     # Stop the mock and restore the original method
     mocker.stop(mock_save)
@@ -280,7 +156,6 @@
     assert saved_data["openai_api_key"] == "test-key"
 
 
-<<<<<<< HEAD
 def test_update_gui_from_config_updates_provider_fields(prepared_config_gui):
     """Test that _update_sections_from_config updates stt_provider and deepgram_api_key."""
     gui = prepared_config_gui
@@ -296,15 +171,6 @@
         gui.config.stt_model,
         gui.config.refinement_provider,
         gui.config.refinement_model,
-=======
-def test_update_gui_from_config_updates_provider_fields():
-    """Test that _update_sections_from_config updates stt_provider and deepgram_api_key."""
-    # Initial config with OpenAI provider
-    config = PushToTalkConfig(
-        stt_provider="openai",
-        openai_api_key="openai-key",
-        deepgram_api_key="",
->>>>>>> 86372392
     )
     gui.app_instance = Mock()
     gui.on_config_changed = Mock()
@@ -414,7 +280,6 @@
 
     # Verify Deepgram model is still nova-2
     assert gui.api_section.stt_model_var.get() == "nova-2"
-<<<<<<< HEAD
     assert gui.api_section.deepgram_stt_model == "nova-2"
 
 
@@ -485,7 +350,4 @@
     assert saved_config["toggle_hotkey"] == "ctrl+alt+loaded"
     assert saved_config["sample_rate"] == 16000
     assert saved_config["enable_text_refinement"] is False
-    assert saved_config["enable_audio_feedback"] is False
-=======
-    assert gui.api_section.deepgram_stt_model == "nova-2"
->>>>>>> 86372392
+    assert saved_config["enable_audio_feedback"] is False