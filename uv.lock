--- conflicted
+++ resolved
@@ -1148,7 +1148,6 @@
 ]
 
 [[package]]
-<<<<<<< HEAD
 name = "requests"
 version = "2.32.5"
 source = { registry = "https://pypi.org/simple" }
@@ -1185,8 +1184,6 @@
 ]
 
 [[package]]
-=======
->>>>>>> fcf9ffc0
 name = "ruff"
 version = "0.13.0"
 source = { registry = "https://pypi.org/simple" }
