--- conflicted
+++ resolved
@@ -8,11 +8,6 @@
 ### Added
 ### Changed
 ### Removed
-<<<<<<< HEAD
-- Removed Text Insertion Settings section from GUI (insertion delay is now fixed at 0.005 seconds)
-- Removed `insertion_delay` configuration parameter from config file and PushToTalkConfig
-=======
->>>>>>> 08723817
 ### Fixed
 ### Technical
 ### Documentation
@@ -86,6 +81,8 @@
 - Replaced `keyboard` library with `pynput` for more reliable hotkey detection
 
 ### Removed
+- Removed Text Insertion Settings section from GUI (insertion delay is now fixed at 0.005 seconds)
+- Removed `insertion_delay` configuration parameter from config file and PushToTalkConfig
 - Audio processing layer (`audio_processor.py`) for architectural simplification (no silence removal or pitch-preserving speed adjustment)
 - Dependencies: numpy, soundfile, psola, pydub, keyboard
 - CLAUDE.md and GEMINI.md (consolidated into AGENTS.md using symbolic links)
