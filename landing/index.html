--- conflicted
+++ resolved
@@ -94,11 +94,7 @@
 
             <!-- Subtitle -->
             <p class="hero-subtitle">
-<<<<<<< HEAD
-                The essential tool for frictionless dictation. From quick notes to polished text with near-instant transcription.
-=======
                 Open-source AI dictation tool for knowledge workers. Set up in minutes and start dictating your ideas in seconds.
->>>>>>> c0243589
             </p>
 
             <!-- Primary + Secondary CTAs -->
