--- conflicted
+++ resolved
@@ -292,13 +292,8 @@
     { name = "keyboard" },
     { name = "openai" },
     { name = "pyaudio" },
-<<<<<<< HEAD
     { name = "pyautogui" },
     { name = "pyperclip" },
-=======
-    { name = "pywin32" },
-    { name = "websocket-client" },
->>>>>>> 77ab5b1b
 ]
 
 [package.dev-dependencies]
@@ -314,13 +309,8 @@
     { name = "keyboard", specifier = ">=0.13.5" },
     { name = "openai", specifier = ">=1.97.1" },
     { name = "pyaudio", specifier = ">=0.2.14" },
-<<<<<<< HEAD
     { name = "pyautogui", specifier = ">=0.9.54" },
     { name = "pyperclip", specifier = ">=1.9.0" },
-=======
-    { name = "pywin32", specifier = ">=309" },
-    { name = "websocket-client", specifier = ">=1.8.0" },
->>>>>>> 77ab5b1b
 ]
 
 [package.metadata.requires-dev]
