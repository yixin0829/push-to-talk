import os
import sys
import time
from loguru import logger
import threading
import signal
import queue
from typing import Optional, Dict, Any
import json

from pydantic import BaseModel, Field, field_validator, model_validator, ConfigDict

from src.audio_recorder import AudioRecorder
from src.transcriber_factory import TranscriberFactory
from src.transcription_base import TranscriberBase
from src.text_refiner_base import TextRefinerBase
from src.text_refiner_factory import TextRefinerFactory
from src.text_inserter import TextInserter
from src.hotkey_service import HotkeyService
from src.utils import play_start_feedback, play_stop_feedback
from src.exceptions import (
    ConfigurationError,
    TranscriptionError,
    TextRefinementError,
    TextInsertionError,
    APIError,
)


def _get_default_hotkey() -> str:
    """Get platform-specific default hotkey."""
    return f"{'cmd' if sys.platform == 'darwin' else 'ctrl'}+shift+^"


def _get_default_toggle_hotkey() -> str:
    """Get platform-specific default toggle hotkey."""
    return f"{'cmd' if sys.platform == 'darwin' else 'ctrl'}+shift+space"


class PushToTalkConfig(BaseModel):
    """Configuration class for PushToTalk application with Pydantic validation."""

    model_config = ConfigDict(validate_assignment=True)

    # Transcription provider settings
    stt_provider: str = Field(
        default="deepgram", description="STT provider: 'openai' or 'deepgram'"
    )
    openai_api_key: str = Field(default="", description="OpenAI API key")
    deepgram_api_key: str = Field(default="", description="Deepgram API key")
    stt_model: str = Field(default="nova-3", description="STT model name")

    # Text refinement settings
    refinement_provider: str = Field(
        default="cerebras",
        description="Text refinement provider: 'openai' or 'cerebras'",
    )
    refinement_model: str = Field(
        default="llama-3.3-70b", description="Model for text refinement"
    )
    cerebras_api_key: str = Field(default="", description="Cerebras API key")

    # Audio settings
    sample_rate: int = Field(default=16000, gt=0, description="Audio sample rate in Hz")
    chunk_size: int = Field(default=1024, gt=0, description="Audio chunk size")
    channels: int = Field(default=1, gt=0, le=2, description="Audio channels (1 or 2)")

    # Hotkey settings - will use platform-specific defaults
    hotkey: str = Field(
        default_factory=_get_default_hotkey, description="Push-to-talk hotkey"
    )
    toggle_hotkey: str = Field(
        default_factory=_get_default_toggle_hotkey, description="Toggle hotkey"
    )

    # Feature flags
    enable_text_refinement: bool = Field(
        default=True, description="Enable text refinement"
    )
    enable_logging: bool = Field(default=True, description="Enable logging")
    enable_audio_feedback: bool = Field(
        default=True, description="Enable audio feedback"
    )
    debug_mode: bool = Field(default=False, description="Enable debug mode")

    # Custom glossary for transcription refinement
    custom_glossary: list[str] = Field(
        default_factory=list, description="Custom glossary terms"
    )

    # Custom refinement prompt
    custom_refinement_prompt: str = Field(
        default="",
        description="Custom text refinement prompt. Use {custom_glossary} placeholder for glossary terms.",
    )

    @field_validator("stt_provider")
    @classmethod
    def validate_stt_provider(cls, v: str) -> str:
        """Validate STT provider is either 'openai' or 'deepgram'."""
        if v not in ["openai", "deepgram"]:
            raise ValueError(f"stt_provider must be 'openai' or 'deepgram', got '{v}'")
        return v

    @field_validator("refinement_provider")
    @classmethod
    def validate_refinement_provider(cls, v: str) -> str:
        """Validate refinement provider is either 'openai' or 'cerebras'."""
        if v not in ["openai", "cerebras"]:
            raise ValueError(
                f"refinement_provider must be 'openai' or 'cerebras', got '{v}'"
            )
        return v

    @model_validator(mode="after")
    def validate_hotkeys_different(self) -> "PushToTalkConfig":
        """Validate that push-to-talk and toggle hotkeys are different."""
        if self.hotkey == self.toggle_hotkey:
            raise ValueError("Push-to-talk and toggle hotkeys must be different")
        return self

    def save_to_file(self, filepath: str):
        """Save configuration to JSON file."""
        with open(filepath, "w") as f:
            f.write(self.model_dump_json(indent=2))

    @classmethod
    def load_from_file(cls, filepath: str) -> "PushToTalkConfig":
        """Load configuration from JSON file."""
        try:
            with open(filepath, "r") as f:
                data = json.load(f)
            return cls(**data)
        except Exception as e:
            logger.warning(f"Failed to load config from {filepath}: {e}")
            return cls()

    def requires_component_reinitialization(self, other: "PushToTalkConfig") -> bool:
        """
        Check if component reinitialization is required when comparing with another config.

        This method implements smart component reinitialization by categorizing fields
        as either "critical" (requiring expensive component recreation) or "non-critical"
        (runtime-only settings that can be updated without reinitialization).

        Critical Fields (require reinitialization):
        - API keys, model settings (transcriber/refiner must be recreated)
        - Audio parameters (audio recorder must be recreated)
        - Hotkeys (hotkey service must be recreated)
        - Processing settings (audio processor must be recreated)
        - Custom glossary (text refiner must be updated)

        Non-Critical Fields (runtime-only changes):
        - enable_logging: Runtime logging toggle
        - enable_audio_feedback: Runtime audio feedback toggle

        Args:
            other: The other configuration to compare against

        Returns:
            True if component reinitialization is needed, False otherwise
        """
        # Fields that do NOT require component reinitialization when changed
        # These are UI-only or runtime-only settings that don't affect core components
        non_critical_fields = {
            "enable_logging",  # Logging toggle (runtime setting)
            "enable_audio_feedback",  # Audio feedback toggle (runtime setting)
        }

        # Get all fields from the Pydantic model
        all_fields = set(self.__class__.model_fields.keys())

        # Compare all fields except the non-critical ones
        critical_fields = all_fields - non_critical_fields

        for field_name in critical_fields:
            if getattr(self, field_name) != getattr(other, field_name):
                return True

        return False


class PushToTalkApp:
    def __init__(
        self,
        config: Optional[PushToTalkConfig] = None,
        audio_recorder: Optional[AudioRecorder] = None,
        transcriber: Optional["TranscriberBase"] = None,
        text_refiner: Optional[TextRefinerBase] = None,
        text_inserter: Optional[TextInserter] = None,
        hotkey_service: Optional[HotkeyService] = None,
    ):
        """
        Initialize the PushToTalk application.

        Supports dependency injection for testing and customization. If dependencies
        are not provided, default instances will be created based on configuration.

        Args:
            config: Configuration object. If None, default config is used.
            audio_recorder: Optional AudioRecorder instance. If None, created from config.
            transcriber: Optional TranscriberBase instance. If None, created from config.
            text_refiner: Optional TextRefiner instance. If None, created from config.
            text_inserter: Optional TextInserter instance. If None, created from config.
            hotkey_service: Optional HotkeyService instance. If None, created from config.
        """
        self.config = config or PushToTalkConfig()

        # Validate API key based on selected provider
        if self.config.stt_provider == "openai":
            if not self.config.openai_api_key:
                self.config.openai_api_key = os.getenv("OPENAI_API_KEY")
                if not self.config.openai_api_key:
                    raise ConfigurationError(
                        "OpenAI API key is required. Set OPENAI_API_KEY environment variable or provide in config."
                    )
        elif self.config.stt_provider == "deepgram":
            if not self.config.deepgram_api_key:
                self.config.deepgram_api_key = os.getenv("DEEPGRAM_API_KEY")
                if not self.config.deepgram_api_key:
                    raise ConfigurationError(
                        "Deepgram API key is required. Set DEEPGRAM_API_KEY environment variable or provide in config."
                    )
        else:
            raise ConfigurationError(
                f"Unknown STT provider: {self.config.stt_provider}"
            )

        # Use injected dependencies or initialize to None (will be created in _initialize_components)
        self.audio_recorder = audio_recorder
        self.transcriber = transcriber
        self.text_refiner = text_refiner
        self.text_inserter = text_inserter
        self.hotkey_service = hotkey_service

        # Track which components were injected (to preserve them during reinitialization)
        self._injected_audio_recorder = audio_recorder is not None
        self._injected_transcriber = transcriber is not None
        self._injected_text_refiner = text_refiner is not None
        self._injected_text_inserter = text_inserter is not None
        self._injected_hotkey_service = hotkey_service is not None

        # State management
        self.is_running = False

        # Command queue for handling hotkey events
        self.command_queue = queue.Queue()
        self.worker_thread = None

        # Track background processing threads (one per recording)
        self.processing_threads = []
        self.processing_threads_lock = threading.Lock()

        # Initialize all components (only creates components that are None)
        self._initialize_components()

        logger.info("PushToTalk application initialized")

    def _initialize_components(self, force_recreate: bool = False):
        """Initialize or reinitialize all components with current configuration.

        Args:
            force_recreate: If True, recreate all components even if they exist.
                           If False, only create components that are None (injected dependencies).

        When force_recreate=False, injected dependencies are preserved (for testing).
        When force_recreate=True, all components are recreated (for configuration updates).
        """
        # Store whether hotkey service was running before cleanup
        hotkey_service_was_running = (
            self.hotkey_service and self.hotkey_service.is_service_running()
        )

        # Clean up existing components if they exist
        if self.hotkey_service:
            self.hotkey_service.stop_service()

        # Clean up audio recorder before recreating (PyAudio resources must be explicitly released)
        if self.audio_recorder and not self._injected_audio_recorder and force_recreate:
            self.audio_recorder.shutdown()

        # Determine which components to recreate
        # Never recreate injected components (preserves mocks for testing)
        # For non-injected components: recreate if force_recreate=True or if None
        recreate_audio_recorder = not self._injected_audio_recorder and (
            force_recreate or self.audio_recorder is None
        )
        recreate_transcriber = not self._injected_transcriber and (
            force_recreate or self.transcriber is None
        )
        recreate_text_refiner = not self._injected_text_refiner and (
            force_recreate or self.text_refiner is None
        )
        recreate_text_inserter = not self._injected_text_inserter and (
            force_recreate or self.text_inserter is None
        )
        recreate_hotkey_service = not self._injected_hotkey_service and (
            force_recreate or self.hotkey_service is None
        )

        # Initialize audio recorder
        if recreate_audio_recorder:
            self.audio_recorder = self._create_default_audio_recorder()

        # Initialize transcriber
        if recreate_transcriber:
            self.transcriber = self._create_default_transcriber()

        # Initialize text refiner
        if recreate_text_refiner:
            self.text_refiner = self._create_default_text_refiner()

        # Set glossary and custom prompt if text refiner is enabled
        if self.text_refiner:
            if self.config.custom_glossary:
                self.text_refiner.set_glossary(self.config.custom_glossary)
            if self.config.custom_refinement_prompt:
                self.text_refiner.set_custom_prompt(
                    self.config.custom_refinement_prompt
                )

        # Set glossary for transcriber if enabled
        if self.transcriber:
            self.transcriber.set_glossary(self.config.custom_glossary)

        # Initialize text inserter
        if recreate_text_inserter:
            self.text_inserter = self._create_default_text_inserter()

        # Initialize hotkey service
        if recreate_hotkey_service:
            self.hotkey_service = self._create_default_hotkey_service()

        # Setup hotkey callbacks
        self.hotkey_service.set_callbacks(
            on_start_recording=self._on_start_recording,
            on_stop_recording=self._on_stop_recording,
        )

        # Restart hotkey service if it was running before and application is still running
        if hotkey_service_was_running and self.is_running:
            self.hotkey_service.start_service()

    def _create_default_audio_recorder(self) -> AudioRecorder:
        """Create default AudioRecorder instance from configuration."""
        return AudioRecorder(
            sample_rate=self.config.sample_rate,
            chunk_size=self.config.chunk_size,
            channels=self.config.channels,
        )

    def _create_default_transcriber(self) -> TranscriberBase:
        """Create default TranscriberBase instance from configuration."""
        # Get the appropriate API key based on provider
        if self.config.stt_provider == "openai":
            api_key = self.config.openai_api_key or os.getenv("OPENAI_API_KEY")
        elif self.config.stt_provider == "deepgram":
            api_key = self.config.deepgram_api_key or os.getenv("DEEPGRAM_API_KEY")
        else:
            raise ConfigurationError(
                f"Unknown STT provider: {self.config.stt_provider}"
            )

        # Create transcriber using factory with glossary
        return TranscriberFactory.create_transcriber(
            provider=self.config.stt_provider,
            api_key=api_key,
            model=self.config.stt_model,
            glossary=self.config.custom_glossary,
        )

    def _create_default_text_refiner(self) -> Optional[TextRefinerBase]:
        """Create default TextRefiner instance from configuration."""
        if self.config.enable_text_refinement:
            # Get the appropriate API key based on provider
            if self.config.refinement_provider == "openai":
                api_key = self.config.openai_api_key or os.getenv("OPENAI_API_KEY")
            elif self.config.refinement_provider == "cerebras":
                api_key = self.config.cerebras_api_key or os.getenv("CEREBRAS_API_KEY")
            else:
                raise ConfigurationError(
                    f"Unknown refinement provider: {self.config.refinement_provider}"
                )

            if not api_key:
                raise ConfigurationError(
                    f"{self.config.refinement_provider.upper()} API key is required for text refinement. "
                    f"Set {self.config.refinement_provider.upper()}_API_KEY environment variable or provide in config."
                )

            return TextRefinerFactory.create_refiner(
                provider=self.config.refinement_provider,
                api_key=api_key,
                model=self.config.refinement_model,
                glossary=self.config.custom_glossary,
            )
        return None

    def _create_default_text_inserter(self) -> TextInserter:
        """Create default TextInserter instance from configuration."""
        return TextInserter()

    def _create_default_hotkey_service(self) -> HotkeyService:
        """Create default HotkeyService instance from configuration."""
        return HotkeyService(
            hotkey=self.config.hotkey or None,
            toggle_hotkey=self.config.toggle_hotkey or None,
        )

    def update_configuration(self, new_config: PushToTalkConfig):
        """
        Update the application configuration and reinitialize components.

        Args:
            new_config: New configuration object
        """
        logger.info("Updating application configuration")

        # Store old config for comparison
        old_config = self.config
        self.config = new_config

        # Check if we need to reinitialize components
        if new_config.requires_component_reinitialization(old_config):
            logger.info("Configuration changes require component reinitialization")
            self._initialize_components(force_recreate=True)
        else:
            logger.info("Configuration updated without requiring component changes")

    def get_configuration(self) -> PushToTalkConfig:
        """Get the current configuration."""
        return self.config

    def save_configuration(self, filepath: str = "push_to_talk_config.json"):
        """Save current configuration to file."""
        self.config.save_to_file(filepath)
        logger.info(f"Configuration saved to {filepath}")

    def start(self, setup_signals=True):
        """Start the PushToTalk application.

        Args:
            setup_signals: Whether to setup signal handlers (only works in main thread)
        """
        if self.is_running:
            logger.warning("Application is already running")
            return

        logger.info("Starting PushToTalk application...")

        self.is_running = True

        # Start command processing worker thread
        self.worker_thread = threading.Thread(target=self._worker_loop, daemon=True)
        self.worker_thread.start()

        self.hotkey_service.start_service()

        logger.info("PushToTalk is running.")
        logger.info(f"Push-to-talk: Press and hold '{self.config.hotkey}' to record.")
        logger.info(
            f"Toggle mode: Press '{self.config.toggle_hotkey}' to start/stop recording."
        )

        # Setup signal handlers for graceful shutdown (only in main thread)
        if setup_signals:
            try:
                signal.signal(signal.SIGINT, self._signal_handler)
                signal.signal(signal.SIGTERM, self._signal_handler)
            except ValueError as e:
                # This happens when not in main thread - just log and continue
                logger.debug(f"Could not setup signal handlers: {e}")

    def stop(self):
        """Stop the PushToTalk application."""
        if not self.is_running:
            logger.warning("Application is not running")
            return

        logger.info("Stopping PushToTalk application...")

        self.is_running = False
        self.hotkey_service.stop_service()

        # Signal worker thread to stop
        self.command_queue.put("QUIT")
        if self.worker_thread:
            self.worker_thread.join(timeout=2.0)
            self.worker_thread = None

        # Wait for background processing threads to complete
        with self.processing_threads_lock:
            active_threads = [t for t in self.processing_threads if t.is_alive()]

        if active_threads:
            logger.info(f"Waiting for {len(active_threads)} background processing thread(s) to complete...")
            for thread in active_threads:
                thread.join(timeout=5.0)
                if thread.is_alive():
                    logger.warning(f"Background thread {thread.name} did not finish in time")

        # Clear processing threads list
        with self.processing_threads_lock:
            self.processing_threads.clear()

        if self.audio_recorder:
            self.audio_recorder.shutdown()

        # No cleanup needed for audio feedback utility functions

        logger.info("PushToTalk application stopped")

    def run(self):
        """Run the application until stopped."""
        self.start()

        try:
            # Keep the main thread alive
            while self.is_running:
                time.sleep(1)
        except KeyboardInterrupt:
            logger.info("Received interrupt signal")
        finally:
            self.stop()

    def _signal_handler(self, signum, frame):
        """Handle shutdown signals."""
        logger.info(f"Received signal {signum}, shutting down...")
        self.stop()
        sys.exit(0)

    def _worker_loop(self):
        """Worker loop to process commands from the queue."""
        logger.info("Worker thread started")
        while True:
            try:
                command = self.command_queue.get(timeout=0.5)
                if command == "QUIT":
                    break
                elif command == "START_RECORDING":
                    self._do_start_recording()
                elif command == "STOP_RECORDING":
                    self._do_stop_recording()
                else:
                    logger.warning(f"Unknown command received: {command}")

                self.command_queue.task_done()
            except queue.Empty:
                if not self.is_running:
                    break
            except Exception as e:
                logger.error(f"Error in worker loop: {e}")

    def _on_start_recording(self):
        """Callback for when recording starts (called from hotkey thread)."""
        # Push command to queue to avoid blocking hotkey listener
        self.command_queue.put("START_RECORDING")

    def _on_stop_recording(self):
        """Callback for when recording stops (called from hotkey thread)."""
        # Push command to queue to avoid blocking hotkey listener
        self.command_queue.put("STOP_RECORDING")

    def _do_start_recording(self):
        """Internal method to perform start recording actions."""
        # Play audio feedback if enabled
        if self.config.enable_audio_feedback:
            play_start_feedback()

        if not self.audio_recorder.start_recording():
            logger.error("Failed to start audio recording")

    def _do_stop_recording(self):
        """Internal method to perform stop recording actions."""
        # Play audio feedback immediately when hotkey is released
        if self.config.enable_audio_feedback:
            play_stop_feedback()

        # Stop recording and get audio file (fast operation)
        audio_file = self.audio_recorder.stop_recording()

        if not audio_file:
            logger.warning("No audio file to process")
            return

        # Spawn background thread for processing (don't block worker thread)
        processing_thread = threading.Thread(
            target=self._process_audio_background,
            args=(audio_file,),
            daemon=True,
            name=f"AudioProcessing-{len(self.processing_threads)}",
        )

        # Track the thread for graceful shutdown (before starting to avoid race condition)
        with self.processing_threads_lock:
            # Remove completed threads before adding new one to prevent memory leaks
            self.processing_threads = [t for t in self.processing_threads if t.is_alive()]
            self.processing_threads.append(processing_thread)

        processing_thread.start()

        logger.info("Recording stopped, processing in background")

    def _process_audio_background(self, audio_file: str):
        """Process audio in background thread (transcribe, refine, insert).

        This method runs in a separate daemon thread for each recording,
        allowing new recordings to start immediately without waiting for
        transcription/refinement to complete.

        Args:
            audio_file: Path to the recorded audio file
        """
        try:
            logger.info(f"Processing audio file: {audio_file}")

            # Save audio file in debug mode before processing
            if self.config.debug_mode:
                self._save_debug_audio(audio_file)

            # Get active window info for logging
            window_title = self.text_inserter.get_active_window_title()
            if window_title:
                logger.info(f"Target window: {window_title}")

            # Transcribe audio (1-3 seconds, runs in background)
            logger.info("Transcribing audio...")
            try:
                transcribed_text = self.transcriber.transcribe_audio(audio_file)
                logger.info(f"Transcribed text: {transcribed_text}")
            except (TranscriptionError, APIError) as e:
                logger.error(f"Transcription failed: {e}")
                transcribed_text = None

            # Clean up temporary audio file
            try:
                if os.path.exists(audio_file):
                    os.unlink(audio_file)
                    logger.debug(f"Cleaned up audio file: {audio_file}")
            except Exception as cleanup_error:
                logger.warning(f"Error cleaning up audio file: {cleanup_error}")

            if transcribed_text is None:
                logger.warning("Transcribed text is None, skipping refinement")
                return

            # Refine text if enabled (1-2 seconds, runs in background)
            final_text = transcribed_text
            if self.text_refiner and self.config.enable_text_refinement:
                logger.info("Refining transcribed text...")
                try:
                    refined_text = self.text_refiner.refine_text(transcribed_text)
                    if refined_text:
                        final_text = refined_text
                        logger.info(f"Refined: {final_text}")
                except (TextRefinementError, APIError) as e:
                    logger.error(
                        f"Text refinement failed, using original transcription: {e}"
                    )
                    final_text = transcribed_text

            # Insert text into active window
            logger.info("Inserting text into active window...")
            try:
                success = self.text_inserter.insert_text(final_text)
                if success:
                    logger.info("Text insertion successful")
                else:
                    logger.error("Text insertion failed")
            except TextInsertionError as e:
                logger.error(f"Text insertion failed: {e}")

        except Exception as e:
            logger.error(f"Error processing audio in background: {e}")
            # Clean up temporary audio file even on error
<<<<<<< HEAD
            try:
                if os.path.exists(audio_file):
                    os.unlink(audio_file)
                    logger.debug(f"Cleaned up audio file on error: {audio_file}")
            except Exception as cleanup_error:
                logger.error(f"Error cleaning up audio file {audio_file}: {cleanup_error}")
=======
            if "audio_file" in locals() and audio_file:
                try:
                    logger.debug(f"Cleaning up audio file: {audio_file}")
                    if os.path.exists(audio_file):
                        os.unlink(audio_file)
                except Exception as cleanup_error:
                    # Ignore cleanup errors during error handling
                    logger.error(
                        f"Error cleaning up audio file {audio_file}: {cleanup_error}"
                    )
>>>>>>> 7ca9ea33

    def _save_debug_audio(self, audio_file: str):
        """
        Save recorded audio file to debug directory when debug mode is enabled.

        Args:
            audio_file: Path to the recorded audio file
        """
        try:
            import shutil
            from datetime import datetime

            # Create debug directory with timestamp
            timestamp = datetime.now().strftime("%Y%m%d_%H%M%S_%f")[
                :-3
            ]  # Remove last 3 digits of microseconds
            debug_dir = f"debug_audio_{timestamp}"
            os.makedirs(debug_dir, exist_ok=True)

            # Copy audio file to debug directory
            debug_audio_path = os.path.join(debug_dir, "recorded_audio.wav")
            shutil.copy2(audio_file, debug_audio_path)

            logger.info(f"Debug: Saved recorded audio to {debug_audio_path}")

            # Create info file with recording details
            info_path = os.path.join(debug_dir, "recording_info.txt")
            with open(info_path, "w") as f:
                f.write("Audio Recording Debug Information\n")
                f.write(f"Timestamp: {timestamp}\n")
                f.write("Settings:\n")
                f.write(f"  Sample Rate: {self.config.sample_rate} Hz\n")
                f.write(f"  Channels: {self.config.channels}\n")
                f.write(f"  Chunk Size: {self.config.chunk_size}\n")
                f.write("Configuration:\n")
                f.write(f"  STT Model: {self.config.stt_model}\n")
                f.write(
                    f"  Text Refinement: {'Enabled' if self.config.enable_text_refinement else 'Disabled'}\n"
                )
                if self.config.enable_text_refinement:
                    f.write(f"  Refinement Model: {self.config.refinement_model}\n")

            logger.info(f"Debug: Saved recording info to {info_path}")
            logger.info(f"Debug files saved to directory: {debug_dir}")

        except Exception as e:
            logger.error(f"Failed to save debug audio: {e}")

    def change_hotkey(self, new_hotkey: str) -> bool:
        """
        Change the push-to-talk hotkey combination.

        Args:
            new_hotkey: New push-to-talk hotkey combination

        Returns:
            True if hotkey was changed successfully
        """
        logger.info(
            f"Changing push-to-talk hotkey from '{self.config.hotkey}' to '{new_hotkey}'"
        )
        self.config.hotkey = new_hotkey

        # Reinitialize hotkey service with new hotkey
        if self.hotkey_service:
            self.hotkey_service.stop()

        self.hotkey_service = HotkeyService(
            hotkey=self.config.hotkey, toggle_hotkey=self.config.toggle_hotkey
        )
        self.hotkey_service.set_callbacks(
            on_start_recording=self._on_start_recording,
            on_stop_recording=self._on_stop_recording,
        )
        return True

    def change_toggle_hotkey(self, new_toggle_hotkey: str) -> bool:
        """
        Change the toggle hotkey combination.

        Args:
            new_toggle_hotkey: New toggle hotkey combination

        Returns:
            True if toggle hotkey was changed successfully
        """
        logger.info(
            f"Changing toggle hotkey from '{self.config.toggle_hotkey}' to '{new_toggle_hotkey}'"
        )
        self.config.toggle_hotkey = new_toggle_hotkey

        # Reinitialize hotkey service with new toggle hotkey
        if self.hotkey_service:
            self.hotkey_service.stop()

        self.hotkey_service = HotkeyService(
            hotkey=self.config.hotkey, toggle_hotkey=self.config.toggle_hotkey
        )
        self.hotkey_service.set_callbacks(
            on_start_recording=self._on_start_recording,
            on_stop_recording=self._on_stop_recording,
        )
        return True

    def toggle_text_refinement(self) -> bool:
        """
        Toggle text refinement on/off.

        Returns:
            New state of text refinement (True if enabled)
        """
        old_value = self.config.enable_text_refinement
        self.config.enable_text_refinement = not self.config.enable_text_refinement

        # Reinitialize text refiner if needed
        if old_value != self.config.enable_text_refinement:
            if self.config.enable_text_refinement:
                # Get the appropriate API key based on provider
                if self.config.refinement_provider == "openai":
                    api_key = self.config.openai_api_key or os.getenv("OPENAI_API_KEY")
                elif self.config.refinement_provider == "cerebras":
                    api_key = self.config.cerebras_api_key or os.getenv(
                        "CEREBRAS_API_KEY"
                    )
                else:
                    raise ConfigurationError(
                        f"Unknown refinement provider: {self.config.refinement_provider}"
                    )

                self.text_refiner = TextRefinerFactory.create_refiner(
                    provider=self.config.refinement_provider,
                    api_key=api_key,
                    model=self.config.refinement_model,
                    glossary=self.config.custom_glossary,
                )
            else:
                self.text_refiner = None

            # Set glossary for transcriber if enabled
            if self.transcriber:
                self.transcriber.set_glossary(self.config.custom_glossary)

        logger.info(
            f"Text refinement {'enabled' if self.config.enable_text_refinement else 'disabled'}"
        )
        return self.config.enable_text_refinement

    def toggle_audio_feedback(self) -> bool:
        """
        Toggle audio feedback on/off.

        Returns:
            New state of audio feedback (True if enabled)
        """
        self.config.enable_audio_feedback = not self.config.enable_audio_feedback

        # Audio feedback is now handled via utility functions - no service to manage

        logger.info(
            f"Audio feedback {'enabled' if self.config.enable_audio_feedback else 'disabled'}"
        )
        return self.config.enable_audio_feedback

    def get_status(self) -> Dict[str, Any]:
        """
        Get current application status.

        Returns:
            Dictionary containing status information
        """
        recording_mode = "idle"
        if hasattr(self.hotkey_service, "recording_state"):
            if self.hotkey_service.recording_state == "push_to_talk":
                recording_mode = "push-to-talk"
            elif self.hotkey_service.recording_state == "toggle":
                recording_mode = "toggle"

        return {
            "is_running": self.is_running,
            "hotkey": self.config.hotkey,
            "toggle_hotkey": self.config.toggle_hotkey,
            "recording_mode": recording_mode,
            "audio_feedback_enabled": self.config.enable_audio_feedback,
            "text_refinement_enabled": self.config.enable_text_refinement,
            "logging_enabled": self.config.enable_logging,
        }<|MERGE_RESOLUTION|>--- conflicted
+++ resolved
@@ -673,25 +673,12 @@
         except Exception as e:
             logger.error(f"Error processing audio in background: {e}")
             # Clean up temporary audio file even on error
-<<<<<<< HEAD
             try:
                 if os.path.exists(audio_file):
                     os.unlink(audio_file)
                     logger.debug(f"Cleaned up audio file on error: {audio_file}")
             except Exception as cleanup_error:
                 logger.error(f"Error cleaning up audio file {audio_file}: {cleanup_error}")
-=======
-            if "audio_file" in locals() and audio_file:
-                try:
-                    logger.debug(f"Cleaning up audio file: {audio_file}")
-                    if os.path.exists(audio_file):
-                        os.unlink(audio_file)
-                except Exception as cleanup_error:
-                    # Ignore cleanup errors during error handling
-                    logger.error(
-                        f"Error cleaning up audio file {audio_file}: {cleanup_error}"
-                    )
->>>>>>> 7ca9ea33
 
     def _save_debug_audio(self, audio_file: str):
         """
